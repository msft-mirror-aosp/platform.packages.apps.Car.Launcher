<?xml version="1.0" encoding="UTF-8"?>
<!-- 
    Copyright (C) 2018 The Android Open Source Project

    Licensed under the Apache License, Version 2.0 (the "License");
    you may not use this file except in compliance with the License.
    You may obtain a copy of the License at

        http://www.apache.org/licenses/LICENSE-2.0

    Unless required by applicable law or agreed to in writing, software
    distributed under the License is distributed on an "AS IS" BASIS,
    WITHOUT WARRANTIES OR CONDITIONS OF ANY KIND, either express or implied.
    See the License for the specific language governing permissions and
    limitations under the License.
 -->

<resources xmlns:android="http://schemas.android.com/apk/res/android"
    xmlns:xliff="urn:oasis:names:tc:xliff:document:1.2">
    <string name="app_title" msgid="1995858460392177468">"Avvio app dell\'auto"</string>
    <string name="app_launcher_title_all_apps" msgid="3215107396036838217">"Tutte le app"</string>
    <string name="app_launcher_title_media_only" msgid="4400886555907422816">"App multimediali"</string>
    <string name="driving_toast_text" msgid="149483091947120092">"Non è possibile usare l\'app <xliff:g id="APP_NAME">%1$s</xliff:g> durante la guida."</string>
    <string name="tap_for_more_info_text" msgid="2043549383814415585">"Tocca la scheda per avere ulteriori informazioni"</string>
    <string name="tap_to_launch_text" msgid="6910695705119260847">"Tocca la scheda per avviare"</string>
    <string name="ongoing_call_duration_text_separator" msgid="6019453854809413561">" • "</string>
    <string name="ongoing_call_text" msgid="2394626676478708070">"Chiamata in corso"</string>
    <string name="dialing_call_text" msgid="415326503409745490">"Chiamata in corso…"</string>
    <string name="projected_launch_text" msgid="5809132353957907500">"Avvia Android Auto"</string>
    <string name="projected_onclick_launch_error_toast_text" msgid="7462478007773137082">"Impossibile avviare Android Auto. Non è stata trovata alcuna attività."</string>
<<<<<<< HEAD
    <plurals name="projection_devices" formatted="false" msgid="4740612230451956299">
      <item quantity="one"><xliff:g id="COUNT_1">%d</xliff:g> dispositivi</item>
      <item quantity="other"><xliff:g id="COUNT_1">%d</xliff:g> dispositivi</item>
    </plurals>
=======
    <!-- no translation found for projection_devices (916314090031116598) -->
    <skip />
>>>>>>> ffa254fb
    <string name="weather_app_name" msgid="8048146303519139993">"Meteo"</string>
    <string name="fake_weather_main_text" msgid="8117240999340284429">"--°, prevalentemente soleggiato"</string>
    <string name="fake_weather_footer_text" msgid="4570172025869749926">"Mountain View • Max: --° Min: --°"</string>
    <string name="hide_debug_apps" msgid="6128313544379622475">"Nascondi app di debug"</string>
    <string name="show_debug_apps" msgid="4521073121286325786">"Mostra app di debug"</string>
</resources><|MERGE_RESOLUTION|>--- conflicted
+++ resolved
@@ -28,15 +28,8 @@
     <string name="dialing_call_text" msgid="415326503409745490">"Chiamata in corso…"</string>
     <string name="projected_launch_text" msgid="5809132353957907500">"Avvia Android Auto"</string>
     <string name="projected_onclick_launch_error_toast_text" msgid="7462478007773137082">"Impossibile avviare Android Auto. Non è stata trovata alcuna attività."</string>
-<<<<<<< HEAD
-    <plurals name="projection_devices" formatted="false" msgid="4740612230451956299">
-      <item quantity="one"><xliff:g id="COUNT_1">%d</xliff:g> dispositivi</item>
-      <item quantity="other"><xliff:g id="COUNT_1">%d</xliff:g> dispositivi</item>
-    </plurals>
-=======
     <!-- no translation found for projection_devices (916314090031116598) -->
     <skip />
->>>>>>> ffa254fb
     <string name="weather_app_name" msgid="8048146303519139993">"Meteo"</string>
     <string name="fake_weather_main_text" msgid="8117240999340284429">"--°, prevalentemente soleggiato"</string>
     <string name="fake_weather_footer_text" msgid="4570172025869749926">"Mountain View • Max: --° Min: --°"</string>
